use crate::{
    bloom_filter::BloomFilter,
    cfg::Config,
    compaction::{Bucket, BucketID, BucketMap, Compactor},
    consts::{
        BUCKETS_DIRECTORY_NAME, HEAD_ENTRY_KEY, META_DIRECTORY_NAME, SIZE_OF_U32, SIZE_OF_U64,
        SIZE_OF_U8, TAIL_ENTRY_KEY, TOMB_STONE_MARKER, VALUE_LOG_DIRECTORY_NAME, WRITE_BUFFER_SIZE,
    },
    err::StorageEngineError,
    flusher::{FlushDataMemTable, FlushResponse, FlushUpdateMsg, Flusher},
    key_offseter::TableBiggestKeys,
    memtable::{Entry, InMemoryTable},
    meta::Meta,
    sparse_index::SparseIndex,
    sstable::{SSTable, SSTablePath},
    value_log::ValueLog,
};
use chrono::Utc;
use indexmap::IndexMap;
use log::error;
use tokio::{
    spawn,
    sync::{
        mpsc::{self, error::TryRecvError, Receiver, Sender},
        RwLock,
    },
};

use crate::err::StorageEngineError::*;
use std::{fs, path::PathBuf};
use std::{hash::Hash, sync::Arc};
/// Exclusive read and write access (Multiple readers or exactly one writer at a time)
pub type ExRW<T> = Arc<RwLock<T>>;
#[derive(Debug)]
pub struct StorageEngine<K>
where
    K: Hash + PartialOrd + Ord + Send + Sync,
{
    pub dir: DirPath,
    pub active_memtable: InMemoryTable<K>,
    pub bloom_filters: ExRW<Vec<BloomFilter>>,
    pub val_log: ValueLog,
    pub buckets: ExRW<BucketMap>,
    pub biggest_key_index: ExRW<TableBiggestKeys>,
    pub compactor: Compactor,
    pub meta: Meta,
    pub flusher: Flusher<K>,
    pub config: Config,
    pub read_only_memtables: ExRW<IndexMap<K, Arc<RwLock<InMemoryTable<K>>>>>,
    pub flush_data_sender: ChanSender,
    pub flush_data_recevier: ChanRecv,
    pub compaction_chan_sender: ChanSender,
    pub compaction_channel_rcv: ChanRecv,
}

#[derive(Debug, Clone)]
pub enum ChanSender {
    FlushDataSender(Arc<RwLock<Sender<FlushDataMemTable>>>),
    TombStoneCompactionNoticeSender(Sender<BucketMap>),
}

#[derive(Debug)]
pub enum ChanRecv {
    FlushDataRecv(Arc<RwLock<Receiver<FlushDataMemTable>>>),
    TombStoneCompactionNoticeRcv(Arc<RwLock<Receiver<BucketMap>>>),
}

#[derive(Clone, Debug)]
pub struct DirPath {
    pub root: PathBuf,
    pub val_log: PathBuf,
    pub buckets: PathBuf,
    pub meta: PathBuf,
}

#[derive(Clone, Copy, Debug)]
pub enum SizeUnit {
    Bytes,
    Kilobytes,
    Megabytes,
    Gigabytes,
}

impl StorageEngine<Vec<u8>> {
    pub async fn new(dir: PathBuf) -> Result<Self, StorageEngineError> {
        let dir = DirPath::build(dir);
        let default_config = Config::default();

        let store = StorageEngine::with_default_capacity_and_config(
            dir.clone(),
            SizeUnit::Bytes,
            WRITE_BUFFER_SIZE,
            &default_config,
        )
        .await?;

        // Start background job to check for tombstone compaction condition at regular intervals 20 days
        if let ChanRecv::TombStoneCompactionNoticeRcv(rcx) = &store.compaction_channel_rcv {
            store
                .compactor
                .tombstone_compaction_condition_background_checker(Arc::clone(rcx));
        }

        // Start background to constantly check accept flush data in a seperate tokio task and
        // process them sequetially to prevent interterence
        if let ChanRecv::FlushDataRecv(rcx) = &store.flush_data_recevier {
            store.flusher.flush_data_collector(
                Arc::clone(rcx),
                Arc::clone(&store.buckets),
                Arc::clone(&store.bloom_filters),
                Arc::clone(&store.biggest_key_index),
                Arc::clone(&store.read_only_memtables),
                store.config.to_owned(),
            );
        }

        return Ok(store);
    }

    pub async fn new_with_custom_config(
        dir: PathBuf,
        config: &Config,
    ) -> Result<Self, StorageEngineError> {
        let dir = DirPath::build(dir);
        StorageEngine::with_default_capacity_and_config(
            dir.clone(),
            SizeUnit::Bytes,
            WRITE_BUFFER_SIZE,
            config,
        )
        .await
    }

    /// A Result indicating success or an `StorageEngineError` if an error occurred.
    pub async fn put(&mut self, key: &str, value: &str) -> Result<bool, StorageEngineError> {
        // Convert the key and value into Vec<u8> from given &str.
        let key = &key.as_bytes().to_vec();
        let value = &value.as_bytes().to_vec();
        let created_at = Utc::now().timestamp_millis() as u64;
        let is_tombstone = false;

        // Write to value log first which returns the offset
        let v_offset = self
            .val_log
            .append(key, value, created_at, is_tombstone)
            .await?;

        if self.active_memtable.is_full(HEAD_ENTRY_KEY.len()) {
            let capacity = self.active_memtable.capacity();
            let size_unit = self.active_memtable.size_unit();
            let false_positive_rate = self.active_memtable.false_positive_rate();
            let head_offset = self
                .active_memtable
                .index
                .iter()
                .max_by_key(|e| e.value().0);

            // reset head in vLog
            self.val_log
                .set_head(head_offset.clone().unwrap().value().0);
            let head_entry = Entry::new(
                HEAD_ENTRY_KEY.to_vec(),
                head_offset.unwrap().value().0,
                Utc::now().timestamp_millis() as u64,
                false,
            );

            let _ = self.active_memtable.insert(&head_entry);
            self.active_memtable.read_only = true;
            self.read_only_memtables.write().await.insert(
                InMemoryTable::generate_table_id(),
                Arc::new(RwLock::new(self.active_memtable.to_owned())),
            );

            if self.read_only_memtables.read().await.len() >= self.config.max_buffer_write_number {
                let rd_table = self.read_only_memtables.read().await;
                let (table_id, table_to_flush) = rd_table.iter().next().unwrap();
                let table = Arc::clone(table_to_flush);
                let table_id_clone = table_id.clone();

                let flush_data_sender_clone = self.flush_data_sender.clone();
                if let ChanSender::FlushDataSender(sender) = flush_data_sender_clone {
                    let sender_clone = sender.clone();
                    // This will prevent blocks during write when flush data receiver is full and the next send has to wait
                    spawn(async move {
                        if let Err(err) = sender_clone
                            .write()
                            .await
                            .send((table_id_clone, table))
                            .await
                        {
                            println!("Could not send flush data to channel {:?}", err);
                        }
                    });
                }
            }

            self.active_memtable = InMemoryTable::with_specified_capacity_and_rate(
                size_unit,
                capacity,
                false_positive_rate,
            );
        }
        let entry = Entry::new(
            key.to_vec(),
            v_offset.try_into().unwrap(),
            created_at,
            is_tombstone,
        );

        self.active_memtable.insert(&entry)?;
        Ok(true)
    }

    // A Result indicating success or an `io::Error` if an error occurred.
    pub async fn get(&self, key: &str) -> Result<(Vec<u8>, u64), StorageEngineError> {
        let key = key.as_bytes().to_vec();
        let mut offset = 0;
        let mut most_recent_insert_time = 0;

        //Step 1 > Check the active memtable
        if let Ok(Some((value_offset, creation_date, is_tombstone))) =
            self.active_memtable.get(&key)
        {
            offset = value_offset;
            most_recent_insert_time = creation_date;
            if is_tombstone {
                return Err(KeyFoundAsTombstoneInMemtableError);
            }
        } else {
            //Step 2 > Check the read only memtable
            let mut is_deleted = false;
            for (_, m_table) in self.read_only_memtables.read().await.iter() {
                if let Ok(Some((value_offset, creation_date, is_tombstone))) =
                    m_table.read().await.get(&key)
                {
                    if creation_date > most_recent_insert_time {
                        offset = value_offset;
                        most_recent_insert_time = creation_date;
                        is_deleted = is_tombstone;
                    }
                }
            }
            if most_recent_insert_time > 0 && is_deleted {
                return Err(KeyFoundAsTombstoneInMemtableError);
            } else if most_recent_insert_time == 0 {
                //Step 3 > Check the sstables
                let biggest_key_index_r_lock = &self.biggest_key_index.read().await;
                let sstables_within_key_range =
                    biggest_key_index_r_lock.filter_sstables_by_biggest_key(&key);
                if sstables_within_key_range.is_empty() {
                    return Err(KeyNotFoundInAnySSTableError);
                }
                let bloom_filter_read_lock = &self.bloom_filters.read().await;
                let bloom_filters_within_key_range = BloomFilter::bloom_filters_within_key_range(
                    bloom_filter_read_lock,
                    sstables_within_key_range.to_vec(),
                );
                if bloom_filters_within_key_range.is_empty() {
                    return Err(KeyNotFoundByAnyBloomFilterError);
                }

                let sstable_paths =
                    BloomFilter::sstables_within_key_range(bloom_filters_within_key_range, &key);
                match sstable_paths {
                    Some(sstables_within_key_range) => {
                        for sstable in sstables_within_key_range.iter() {
                            let sparse_index =
                                SparseIndex::new(sstable.index_file_path.clone()).await;

                            match sparse_index.get(&key).await {
                                Ok(None) => continue,
                                Ok(result) => {
                                    if let Some(block_offset) = result {
                                        let sst = SSTable::new_with_exisiting_file_path(
                                            sstable.dir.clone(),
                                            sstable.data_file_path.clone(),
                                            sstable.index_file_path.clone(),
                                        );
                                        match sst.get(block_offset, &key).await {
                                            Ok(None) => continue,
                                            Ok(result) => {
                                                if let Some((
                                                    value_offset,
                                                    created_at,
                                                    is_tombstone,
                                                )) = result
                                                {
                                                    if created_at > most_recent_insert_time {
                                                        offset = value_offset;
                                                        most_recent_insert_time = created_at;
                                                        is_deleted = is_tombstone;
                                                    }
                                                }
                                            }
                                            Err(err) => error!("{}", err),
                                        }
                                    }
                                }
                                Err(err) => error!("{}", err),
                            }
                        }

                        if most_recent_insert_time > 0 && is_deleted {
                            return Err(KeyFoundAsTombstoneInSSTableError);
                        }
                    }
                    None => {
                        return Err(KeyNotFoundInAnySSTableError);
                    }
                }
            }
        }

        // most_recent_insert_time cannot be zero unless did not find this key in any sstable
        if most_recent_insert_time > 0 {
            // Step 5: Read value from value log based on offset
            let value: Option<(Vec<u8>, bool)> = self.val_log.get(offset).await?;
            match value {
                Some((v, is_tombstone)) => {
                    if is_tombstone {
                        return Err(KeyFoundAsTombstoneInValueLogError);
                    }
                    return Ok((v, most_recent_insert_time));
                }
                None => return Err(KeyNotFoundInValueLogError),
            };
        }
        Err(NotFoundInDB)
    }

    pub async fn delete(&mut self, key: &str) -> Result<bool, StorageEngineError> {
        // Return error if not
        self.get(key).await?;

        // Convert the key and value into Vec<u8> from given &str.
        let key = &key.as_bytes().to_vec();
        let value = &TOMB_STONE_MARKER.to_le_bytes().to_vec();
        let created_at = Utc::now().timestamp_millis() as u64;
        let is_tombstone = true;

        let v_offset = self
            .val_log
            .append(key, value, created_at, is_tombstone)
            .await?;

        // then check if memtable is full
        if self.active_memtable.is_full(HEAD_ENTRY_KEY.len()) {
            let capacity = self.active_memtable.capacity();
            let size_unit = self.active_memtable.size_unit();
            let false_positive_rate = self.active_memtable.false_positive_rate();
            let head_offset = self
                .active_memtable
                .index
                .iter()
                .max_by_key(|e| e.value().0);
            let head_entry = Entry::new(
                HEAD_ENTRY_KEY.to_vec(),
                head_offset.unwrap().value().0,
                Utc::now().timestamp_millis() as u64,
                is_tombstone,
            );
            let _ = self.active_memtable.insert(&head_entry);
            self.active_memtable.read_only = true;
            self.read_only_memtables.write().await.insert(
                InMemoryTable::generate_table_id(),
                Arc::new(RwLock::new(self.active_memtable.to_owned())),
            );

            if self.read_only_memtables.read().await.len() >= self.config.max_buffer_write_number {
                let rd_table = self.read_only_memtables.read().await;
                let (table_id, table_to_flush) = rd_table.iter().next().unwrap();
                let table = Arc::clone(table_to_flush);
                let table_id_clone = table_id.clone();
                let flush_data_sender_clone = self.flush_data_sender.clone();
                // This will prevent blocks during write when flush data receiver is full and the next send has to wait
                spawn(async move {
                    if let ChanSender::FlushDataSender(sender) = flush_data_sender_clone {
                        if let Err(err) = sender.write().await.send((table_id_clone, table)).await {
                            println!("Could not send flush data to channel {:?}", err);
                        }
                    }
                });
                self.active_memtable = InMemoryTable::with_specified_capacity_and_rate(
                    size_unit,
                    capacity,
                    false_positive_rate,
                );
            }
        }

        let entry = Entry::new(
            key.to_vec(),
            v_offset.try_into().unwrap(),
            created_at,
            is_tombstone,
        );
        self.active_memtable.insert(&entry)?;
        Ok(true)
    }

    pub async fn update(&mut self, key: &str, value: &str) -> Result<bool, StorageEngineError> {
        // Call set method defined in StorageEngine.
        self.put(key, value).await
    }

    pub async fn clear(&mut self) -> Result<Self, StorageEngineError> {
        let capacity = self.active_memtable.capacity();

        let size_unit = self.active_memtable.size_unit();

        self.active_memtable.clear();

        let config = self.config.clone();

        self.buckets.write().await.clear_all().await;

        self.val_log.clear_all().await;

        StorageEngine::with_capacity_and_rate(self.dir.clone(), size_unit, capacity, &config).await
    }

    async fn with_default_capacity_and_config(
        dir: DirPath,
        size_unit: SizeUnit,
        capacity: usize,
        config: &Config,
    ) -> Result<Self, StorageEngineError> {
        Self::with_capacity_and_rate(dir, size_unit, capacity, &config).await
    }

    async fn with_capacity_and_rate(
        dir: DirPath,
        size_unit: SizeUnit,
        capacity: usize,
        config: &Config,
    ) -> Result<Self, StorageEngineError> {
        let vlog_path = &dir.clone().val_log;
        let buckets_path = dir.buckets.clone();
        let vlog_exit = vlog_path.exists();
        let vlog_empty =
            !vlog_exit || fs::metadata(vlog_path).map_err(GetFileMetaDataError)?.len() == 0;

        let biggest_key_index = TableBiggestKeys::new();
        let mut vlog = ValueLog::new(vlog_path).await?;
        let meta = Meta::new(&dir.meta);
        if vlog_empty {
            let mut active_memtable = InMemoryTable::with_specified_capacity_and_rate(
                size_unit,
                capacity,
                config.false_positive_rate,
            );

            // if ValueLog is empty then we want to insert both tail and head
            let created_at = Utc::now().timestamp_millis() as u64;

            let tail_offset = vlog
                .append(&TAIL_ENTRY_KEY.to_vec(), &vec![], created_at, false)
                .await?;
            let tail_entry = Entry::new(TAIL_ENTRY_KEY.to_vec(), tail_offset, created_at, false);

            let head_offset = vlog
                .append(&HEAD_ENTRY_KEY.to_vec(), &vec![], created_at, false)
                .await?;
            let head_entry = Entry::new(HEAD_ENTRY_KEY.to_vec(), head_offset, created_at, false);

            vlog.set_head(head_offset);
            vlog.set_tail(tail_offset);

            // insert tail and head to memtable
            active_memtable.insert(&tail_entry.to_owned())?;
            active_memtable.insert(&head_entry.to_owned())?;
            let buckets = BucketMap::new(buckets_path);
            let (flush_data_sender, flush_data_rec) = mpsc::channel(100);
            let (comp_sender, comp_rec) = mpsc::channel(1);

            let read_only_memtables = IndexMap::new();

            let flusher = Flusher::new(
                Arc::new(RwLock::new(read_only_memtables.to_owned())),
                Arc::new(RwLock::new(active_memtable.to_owned())),
                Vec::new(),
                Arc::new(RwLock::new(buckets.to_owned())),
                Arc::new(RwLock::new(Vec::new())),
                Arc::new(RwLock::new(biggest_key_index.to_owned())),
                config.enable_ttl,
                config.entry_ttl_millis,
            );
            return Ok(Self {
                active_memtable,
                val_log: vlog,
                bloom_filters: Arc::new(RwLock::new(Vec::new())),
                buckets: Arc::new(RwLock::new(buckets.to_owned())),
                dir,
                biggest_key_index: Arc::new(RwLock::new(biggest_key_index)),
                compactor: Compactor::new(config.enable_ttl, config.entry_ttl_millis),
                config: config.clone(),
                meta,
                flusher,
                read_only_memtables: Arc::new(RwLock::new(read_only_memtables)),
                compaction_chan_sender: ChanSender::TombStoneCompactionNoticeSender(comp_sender),
                compaction_channel_rcv: ChanRecv::TombStoneCompactionNoticeRcv(Arc::new(
                    RwLock::new(comp_rec),
                )),
                flush_data_sender: ChanSender::FlushDataSender(Arc::new(RwLock::new(
                    flush_data_sender,
                ))),
                flush_data_recevier: ChanRecv::FlushDataRecv(Arc::new(RwLock::new(flush_data_rec))),
            });
        }

        let mut recovered_buckets: IndexMap<BucketID, Bucket> = IndexMap::new();
        let mut bloom_filters: Vec<BloomFilter> = Vec::new();
        let mut most_recent_head_timestamp = 0;
        let mut most_recent_head_offset = 0;

        let mut most_recent_tail_timestamp = 0;
        let mut most_recent_tail_offset = 0;

        // engine_root/buckets/bucket{id}
        for buckets_directories in
            fs::read_dir(buckets_path.clone()).map_err(|err| BucketDirectoryOpenError {
                path: buckets_path.clone(),
                error: err,
            })?
        {
            //  engine_root/buckets/bucket{id}/sstable_{timestamp}
            for sstable_dir in
                fs::read_dir(buckets_directories.as_ref().unwrap().path()).map_err(|err| {
                    BucketDirectoryOpenError {
                        path: buckets_directories.as_ref().unwrap().path(),
                        error: err,
                    }
                })?
            {
                // engine_root/buckets/bucket{id}/sstable_{timestamp}/index_{timestamp}_.db
                // engine_root/buckets/bucket{id}/sstable_{timestamp}/sstable_{timestamp}_.db
                let mut sst_files: Vec<PathBuf> = Vec::new();
                for files in fs::read_dir(sstable_dir.as_ref().unwrap().path()).map_err(|err| {
                    BucketDirectoryOpenError {
                        path: sstable_dir.as_ref().unwrap().path(),
                        error: err,
                    }
                })? {
                    if let Ok(entry) = files {
                        let file_path = entry.path();
                        // Check if the entry is a file
                        if file_path.is_file() {
                            sst_files.push(file_path)
                        }
                    }
                }
                // Can't guarantee order that the files are retrived so sort for order
                sst_files.sort();
                // Extract bucket id
                let bucket_id = Self::get_bucket_id_from_full_bucket_path(
                    sstable_dir.as_ref().unwrap().path().clone(),
                );

                // We expect two files, data file and index file
                if sst_files.len() < 2 {
                    return Err(InvalidSSTableDirectoryError {
                        input_string: sstable_dir
                            .as_ref()
                            .unwrap()
                            .path()
                            .to_string_lossy()
                            .to_string(),
                    });
                }
                let data_file_path = sst_files[1].to_owned();
                let index_file_path = sst_files[0].to_owned();
                let sst_path = SSTablePath::new(
                    sstable_dir.as_ref().unwrap().path(),
                    data_file_path.clone(),
                    index_file_path.clone(),
                );

                let bucket_uuid =
                    uuid::Uuid::parse_str(&bucket_id).map_err(|err| InvaidUUIDParseString {
                        input_string: bucket_id,
                        error: err,
                    })?;
                // If bucket already exist in recovered bucket then just append sstable to its sstables vector
                if let Some(b) = recovered_buckets.get(&bucket_uuid) {
                    let mut temp_sstables = b.sstables.clone();
                    temp_sstables.push(sst_path.clone());
                    let updated_bucket = Bucket::new_with_id_dir_average_and_sstables(
                        buckets_directories.as_ref().unwrap().path(),
                        bucket_uuid,
                        temp_sstables.to_owned(),
                        0,
                    )
                    .await?;
                    recovered_buckets.insert(bucket_uuid, updated_bucket);
                } else {
                    // Create new bucket
                    let updated_bucket = Bucket::new_with_id_dir_average_and_sstables(
                        buckets_directories.as_ref().unwrap().path(),
                        bucket_uuid,
                        vec![sst_path.clone()],
                        0,
                    )
                    .await?;
                    recovered_buckets.insert(bucket_uuid, updated_bucket);
                }

                let sstable_from_file = SSTable::from_file(
                    sstable_dir.unwrap().path(),
                    data_file_path,
                    index_file_path,
                )
                .await?;
                let sstable = sstable_from_file.unwrap();
                // Fetch the most recent write offset so it can
                // use it to recover entries not written into sstables from value log
                let head_entry = sstable.get_value_from_index(HEAD_ENTRY_KEY);

                let tail_entry = sstable.get_value_from_index(TAIL_ENTRY_KEY);

                // update head
                if let Some((head_offset, date_created, _)) = head_entry {
                    if date_created > most_recent_head_timestamp {
                        most_recent_head_offset = head_offset;
                        most_recent_head_timestamp = date_created;
                    }
                }

                // update tail
                if let Some((tail_offset, date_created, _)) = tail_entry {
                    if date_created > most_recent_tail_timestamp {
                        most_recent_tail_offset = tail_offset;
                        most_recent_tail_timestamp = date_created;
                    }
                }

                let mut bf = SSTable::build_bloomfilter_from_sstable(&sstable.index);
                bf.set_sstable_path(sst_path.clone());
                // update bloom filters
                bloom_filters.push(bf)
            }
        }
        let mut buckets_map = BucketMap::new(buckets_path.clone());
        buckets_map.set_buckets(recovered_buckets);

        // store vLog head and tail in memory
        vlog.set_head(most_recent_head_offset);
        vlog.set_tail(most_recent_tail_offset);

        // recover memtable
        let recover_result = StorageEngine::recover_memtable(
            size_unit,
            capacity,
            config.false_positive_rate,
            &dir.val_log,
            most_recent_head_offset,
        )
        .await;
        let (flush_data_sender, flush_data_rec) = mpsc::channel(100);
        let (comp_sender, comp_rec) = mpsc::channel(1);

        match recover_result {
            Ok((active_memtable, read_only_memtables)) => {
                let (table_id, table_to_flush) = read_only_memtables.iter().next().unwrap();

                let buckets_map_arc = Arc::new(RwLock::new(buckets_map.to_owned()));
                let bloom_filter_arc = Arc::new(RwLock::new(bloom_filters));
                //TODO:  we also need to recover this from memory
                let biggest_key_index_arc = Arc::new(RwLock::new(biggest_key_index.to_owned()));

                let flusher = Flusher::new(
                    Arc::new(RwLock::new(read_only_memtables.to_owned())),
                    Arc::clone(table_to_flush),
                    table_id.to_owned(),
                    buckets_map_arc.to_owned(),
                    bloom_filter_arc.to_owned(),
                    biggest_key_index_arc.to_owned(),
                    config.enable_ttl,
                    config.entry_ttl_millis,
                );

                Ok(Self {
                    active_memtable,
                    val_log: vlog,
                    dir,
                    buckets: buckets_map_arc.to_owned(),
                    bloom_filters: bloom_filter_arc,
                    biggest_key_index: biggest_key_index_arc,
                    meta,
                    flusher,
                    compactor: Compactor::new(config.enable_ttl, config.entry_ttl_millis),
                    config: config.clone(),
                    read_only_memtables: Arc::new(RwLock::new(read_only_memtables)),
                    compaction_chan_sender: ChanSender::TombStoneCompactionNoticeSender(
                        comp_sender,
                    ),
                    compaction_channel_rcv: ChanRecv::TombStoneCompactionNoticeRcv(Arc::new(
                        RwLock::new(comp_rec),
                    )),
                    flush_data_sender: ChanSender::FlushDataSender(Arc::new(RwLock::new(
                        flush_data_sender,
                    ))),
                    flush_data_recevier: ChanRecv::FlushDataRecv(Arc::new(RwLock::new(
                        flush_data_rec,
                    ))),
                })
            }
            Err(err) => Err(MemTableRecoveryError(Box::new(err))),
        }
    }
    async fn recover_memtable(
        size_unit: SizeUnit,
        capacity: usize,
        false_positive_rate: f64,
        vlog_path: &PathBuf,
        head_offset: usize,
    ) -> Result<
        (
            InMemoryTable<Vec<u8>>,
            IndexMap<Vec<u8>, Arc<RwLock<InMemoryTable<Vec<u8>>>>>,
        ),
        StorageEngineError,
    > {
        let mut read_only_memtables: IndexMap<Vec<u8>, Arc<RwLock<InMemoryTable<Vec<u8>>>>> =
            IndexMap::new();
        let mut active_memtable = InMemoryTable::with_specified_capacity_and_rate(
            size_unit,
            capacity,
            false_positive_rate,
        );

        let mut vlog = ValueLog::new(&vlog_path.clone()).await?;
        let mut most_recent_offset = head_offset;
        let entries = vlog.recover(head_offset).await?;

        for e in entries {
            let entry = Entry::new(
                e.key.to_owned(),
                most_recent_offset,
                e.created_at,
                e.is_tombstone,
            );
            // Since the most recent offset is the offset we start reading entries from in value log
            // and we retrieved this from the sstable, therefore should not re-write the initial entry in
            // memtable since it's already in the sstable
            if most_recent_offset != head_offset {
                if active_memtable.is_full(e.key.len()) {
                    // Make memtable read only
                    active_memtable.read_only = true;
                    read_only_memtables.insert(
                        InMemoryTable::generate_table_id(),
                        Arc::new(RwLock::new(active_memtable.to_owned())),
                    );
                    active_memtable = InMemoryTable::with_specified_capacity_and_rate(
                        size_unit,
                        capacity,
                        false_positive_rate,
                    );
                }
                active_memtable.insert(&entry)?;
            }
            most_recent_offset += SIZE_OF_U32// Key Size -> for fetching key length
                        +SIZE_OF_U32// Value Length -> for fetching value length
                        + SIZE_OF_U64 // Date Length
                        + SIZE_OF_U8 // tombstone marker
                        + e.key.len() // Key Length
                        + e.value.len(); // Value Length
        }

        Ok((active_memtable, read_only_memtables))
    }
    // Flush all memtables
    pub async fn flush_all_memtables(&mut self) -> Result<(), StorageEngineError> {
        // Flush active memtable
        let hotness = 1;
        self.flush_memtable(
            &Arc::new(RwLock::new(self.active_memtable.to_owned())),
            hotness,
        )
        .await?;

        // Flush all read-only memtables
        let memtable_lock = self.read_only_memtables.read().await;
        let memtable_iterator = memtable_lock.iter();
        let mut read_only_memtables = Vec::new();
        for (_, mem) in memtable_iterator {
            read_only_memtables.push(Arc::clone(&mem))
        }
        drop(memtable_lock);
        for memtable in read_only_memtables {
            self.flush_memtable(&memtable, hotness).await?;
        }

        // Sort bloom filter by hotness after flushing read-only memtables
        self.bloom_filters.write().await.sort_by(|a, b| {
            b.get_sstable_path()
                .get_hotness()
                .cmp(&a.get_sstable_path().get_hotness())
        });

        // clear the memtables
        self.active_memtable.clear();
        self.read_only_memtables = Arc::new(RwLock::new(IndexMap::new()));
        Ok(())
    }

    async fn flush_memtable(
        &mut self,
        memtable: &Arc<RwLock<InMemoryTable<Vec<u8>>>>,
        hotness: u64,
    ) -> Result<(), StorageEngineError> {
        let sstable_path = self
            .buckets
            .write()
            .await
            .insert_to_appropriate_bucket(&memtable.read().await.to_owned(), hotness)
            .await?;

        // Write the memtable to disk as SSTables
        // Insert to bloom filter
        let mut bf = memtable.read().await.get_bloom_filter();
        bf.set_sstable_path(sstable_path.clone());
        self.bloom_filters.write().await.push(bf);

        let biggest_key = memtable.read().await.find_biggest_key()?;
        self.biggest_key_index
            .write()
            .await
            .set(sstable_path.get_data_file_path(), biggest_key);

        Ok(())
    }

    pub async fn run_compaction(&mut self) -> Result<bool, StorageEngineError> {
        self.compactor
            .run_compaction(
                Arc::clone(&self.buckets),
                Arc::clone(&self.bloom_filters.clone()),
                Arc::clone(&self.biggest_key_index),
            )
            .await
    }

    fn get_bucket_id_from_full_bucket_path(full_path: PathBuf) -> String {
        let full_path_as_str = full_path.to_string_lossy().to_string();
        let mut bucket_id = String::new();
        // Find the last occurrence of "bucket" in the file path
        if let Some(idx) = full_path_as_str.rfind("bucket") {
            // Extract the substring starting from the index after the last occurrence of "bucket"
            let uuid_part = &full_path_as_str[idx + "bucket".len()..];
            if let Some(end_idx) = uuid_part.find('/') {
                // Extract the UUID
                let uuid = &uuid_part[..end_idx];
                bucket_id = uuid.to_string();
            }
        }
        bucket_id
    }
}

impl DirPath {
    pub(crate) fn build(root_path: PathBuf) -> Self {
        let root = root_path;
        let val_log = root.join(VALUE_LOG_DIRECTORY_NAME);
        let buckets = root.join(BUCKETS_DIRECTORY_NAME);
        let meta = root.join(META_DIRECTORY_NAME);
        Self {
            root,
            val_log,
            buckets,
            meta,
        }
    }
}
impl SizeUnit {
    pub(crate) const fn to_bytes(&self, value: usize) -> usize {
        match self {
            SizeUnit::Bytes => value,
            SizeUnit::Kilobytes => value * 1024,
            SizeUnit::Megabytes => value * 1024 * 1024,
            SizeUnit::Gigabytes => value * 1024 * 1024 * 1024,
        }
    }
}

#[cfg(test)]
mod tests {

    use super::*;
    use log::info;
    use rand::distributions::Alphanumeric;
    use rand::{thread_rng, Rng};
    use std::sync::Arc;
    use tokio::time::sleep;
    use tokio::time::Duration;

    use tokio::fs;
    use tokio::sync::RwLock;
    fn generate_random_string(length: usize) -> String {
        let rng = thread_rng();
        rng.sample_iter(&Alphanumeric)
            .take(length)
            .map(|c| c as char)
            .collect()
    }
    // Generate test to find keys after compaction
    #[tokio::test]
    async fn storage_engine_create_asynchronous() {
        let path = PathBuf::new().join("bump1");
        let s_engine = StorageEngine::new(path.clone()).await.unwrap();
        // Specify the number of random strings to generate
        let num_strings = 100000; // 1M

        // Specify the length of each random string
        let string_length = 20;
        // Generate random strings and store them in a vector
        let mut random_strings: Vec<String> = Vec::new();
        for _ in 0..num_strings {
            let random_string = generate_random_string(string_length);
            random_strings.push(random_string);
        }
        // for k in random_strings.clone() {
        //     s_engine.put(&k, "boyode").await.unwrap();
        // }
        let sg = Arc::new(RwLock::new(s_engine));
<<<<<<< HEAD
        let sgg = Arc::clone(&sg);

        spawn(async move {
            loop {
                // println!("Checking for update");
                sgg.write().await.check_queued_updates().await;
                // println!("We are here");

                sleep(Duration::from_secs(1)).await;
            }
        });

=======
>>>>>>> 4e29bad0
        let tasks = random_strings.iter().map(|k| {
            let s_engine = Arc::clone(&sg);
            let k = k.clone();
            tokio::spawn(async move {
                let mut value = s_engine.write().await;
                let resp = value.put(&k, "boy").await;
                match resp {
                    Ok(v) => {
                        assert_eq!(v, true)
                    }
                    Err(_) => {
                        assert!(false, "No err should be found")
                    }
                }
            })
        });

        for task in tasks {
            tokio::select! {
                    result = task => {
                        match result{Ok(_)=>{}
                            Err(_) => todo!(), }
                }
            }
        }

        random_strings.sort();
        let tasks = random_strings.iter().map(|k| {
            let s_engine = Arc::clone(&sg);
            let k = k.clone();
            tokio::spawn(async move {
                let value = s_engine.read().await;
                value.get(&k).await
            })
        });

        for task in tasks {
            tokio::select! {
                result = task => {
                    match result {
                        Ok(v) => {
                            assert_eq!(v.unwrap().0, b"boy");
                        }
                        Err(_) => {
                            assert!(false, "No error should be found");
                        }
                    }
                }
            }
        }

        let _ = fs::remove_dir_all(path.clone()).await;
    }

    #[tokio::test]
    async fn storage_engine_create_synchronous() {
        let path = PathBuf::new().join("bump2");
        let mut s_engine = StorageEngine::new(path.clone()).await.unwrap();

        // Specify the number of random strings to generate
        let num_strings = 1000000;

        // Specify the length of each random string
        let string_length = 10;
        // Generate random strings and store them in a vector
        let mut random_strings: Vec<String> = Vec::new();
        for _ in 0..num_strings {
            let random_string = generate_random_string(string_length);
            random_strings.push(random_string);
        }

        // Insert the generated random strings
        for (_, s) in random_strings.iter().enumerate() {
            s_engine.put(s, "boyode").await.unwrap();
        }
        // let compactor = Compactor::new();

        let compaction_opt = s_engine.run_compaction().await;
        match compaction_opt {
            Ok(_) => {
                println!("Compaction is successful");
                println!(
                    "Length of bucket after compaction {:?}",
                    s_engine.buckets.read().await.buckets.len()
                );
                println!(
                    "Length of bloom filters after compaction {:?}",
                    s_engine.bloom_filters.read().await.len()
                );
            }
            Err(err) => {
                println!("Error during compaction {}", err)
            }
        }

        // random_strings.sort();
        for k in random_strings {
            let result = s_engine.get(&k).await;
            match result {
                Ok((value, _)) => {
                    assert_eq!(value, b"boyode");
                }
                Err(_) => {
                    assert!(false, "No err should be found");
                }
            }
        }

        let _ = fs::remove_dir_all(path.clone()).await;
        // sort to make fetch random
    }

    #[tokio::test]
    async fn storage_engine_compaction_asynchronous() {
        let path = PathBuf::new().join("bump3");
        let s_engine = StorageEngine::new(path.clone()).await.unwrap();

        // Specify the number of random strings to generate
        let num_strings = 50000;

        // Specify the length of each random string
        let string_length = 10;
        // Generate random strings and store them in a vector
        let mut random_strings: Vec<String> = Vec::new();
        for _ in 0..num_strings {
            let random_string = generate_random_string(string_length);
            random_strings.push(random_string);
        }
        // for k in random_strings.clone() {
        //     s_engine.put(&k, "boyode").await.unwrap();
        // }
        let sg = Arc::new(RwLock::new(s_engine));
        let binding = random_strings.clone();
        let tasks = binding.iter().map(|k| {
            let s_engine = Arc::clone(&sg);
            let k = k.clone();
            tokio::spawn(async move {
                let mut value = s_engine.write().await;
                value.put(&k, "boyode").await
            })
        });

        //Collect the results from the spawned tasks
        for task in tasks {
            tokio::select! {
                result = task => {
                    match result{
                        Ok(v_opt)=>{
                            match v_opt{
                                Ok(v) => {
                                    assert_eq!(v, true)
                                },
                                Err(_) => { assert!(false, "No err should be found")},
                            }
                             }
                        Err(_) =>  assert!(false, "No err should be found") }
                    //println!("{:?}",result);
                }
            }
        }

        // sort to make fetch random
        random_strings.sort();
        let key = &random_strings[0];

        let get_res1 = sg.read().await.get(key).await;
        let get_res2 = sg.read().await.get(key).await;
        let get_res3 = sg.read().await.get(key).await;
        let get_res4 = sg.read().await.get(key).await;
        match get_res1 {
            Ok(v) => {
                assert_eq!(v.0, b"boyode");
            }
            Err(_) => {
                assert!(false, "No error should be found");
            }
        }

        match get_res2 {
            Ok(v) => {
                assert_eq!(v.0, b"boyode");
            }
            Err(_) => {
                assert!(false, "No error should be found");
            }
        }

        match get_res3 {
            Ok(v) => {
                assert_eq!(v.0, b"boyode");
            }
            Err(_) => {
                assert!(false, "No error should be found");
            }
        }
        match get_res4 {
            Ok(v) => {
                assert_eq!(v.0, b"boyode");
            }
            Err(_) => {
                assert!(false, "No error should be found");
            }
        }

        let del_res = sg.write().await.delete(key).await;
        match del_res {
            Ok(v) => {
                assert_eq!(v, true)
            }
            Err(_) => {
                assert!(false, "No error should be found");
            }
        }

        let get_res2 = sg.read().await.get(key).await;
        match get_res2 {
            Ok(_) => {
                assert!(false, "Should not be found after compaction")
            }
            Err(err) => {
                assert_eq!(
                    StorageEngineError::KeyFoundAsTombstoneInMemtableError.to_string(),
                    err.to_string()
                )
            }
        }

        let _ = sg.write().await.flush_all_memtables().await;
        sg.write().await.active_memtable.clear();

        // We expect tombstone to be flushed to an sstable at this point
        let get_res2 = sg.read().await.get(key).await;
        match get_res2 {
            Ok(_) => {
                assert!(false, "Should not be found after compaction")
            }
            Err(err) => {
                assert_eq!(
                    StorageEngineError::KeyFoundAsTombstoneInSSTableError.to_string(),
                    err.to_string()
                )
            }
        }

        let compaction_opt = sg.write().await.run_compaction().await;
        // Insert the generated random strings
        // let compactor = Compactor::new();
        // let compaction_opt = sg.write().await.run_compaction().await;
        match compaction_opt {
            Ok(_) => {
                println!("Compaction is successful");
                println!(
                    "Length of bucket after compaction {:?}",
                    sg.read().await.buckets.read().await.buckets.len()
                );
                println!(
                    "Length of bloom filters after compaction {:?}",
                    sg.read().await.bloom_filters.read().await.len()
                );
            }
            Err(err) => {
                info!("Error during compaction {}", err)
            }
        }

        // Insert the generated random strings
        let get_res3 = sg.read().await.get(key).await;
        match get_res3 {
            Ok(_) => {
                assert!(false, "Deleted key should be found as tumbstone");
            }

            Err(err) => {
                println!("{}", err);
                if err.to_string() != KeyFoundAsTombstoneInSSTableError.to_string()
                    && err.to_string() != KeyNotFoundInAnySSTableError.to_string()
                {
                    println!("{}", err);
                    assert!(
                        false,
                        "Key should be mapped to tombstone or deleted from all sstables"
                    )
                }
            }
        }
        let _ = fs::remove_dir_all(path.clone()).await;
    }

    #[tokio::test]
    async fn storage_engine_update_asynchronous() {
        let path = PathBuf::new().join("bump4");
        let mut s_engine = StorageEngine::new(path.clone()).await.unwrap();

        // Specify the number of random strings to generate
        let num_strings = 6000;

        // Specify the length of each random string
        let string_length = 10;
        // Generate random strings and store them in a vector
        let mut random_strings: Vec<String> = Vec::new();
        for _ in 0..num_strings {
            let random_string = generate_random_string(string_length);
            random_strings.push(random_string);
        }
        for k in random_strings.clone() {
            s_engine.put(&k, "boyode").await.unwrap();
        }
        let sg = Arc::new(RwLock::new(s_engine));
        let binding = random_strings.clone();
        let tasks = binding.iter().map(|k| {
            let s_engine = Arc::clone(&sg);
            let k = k.clone();
            tokio::spawn(async move {
                let mut value = s_engine.write().await;
                value.put(&k, "boyode").await
            })
        });

        // Collect the results from the spawned tasks
        for task in tasks {
            tokio::select! {
                result = task => {
                    match result{
                        Ok(v_opt)=>{
                            match v_opt{
                                Ok(v) => {
                                    assert_eq!(v, true)
                                },
                                Err(_) => { assert!(false, "No err should be found")},
                            }
                             }
                        Err(_) =>  assert!(false, "No err should be found") }
                }
            }
        }
        // // sort to make fetch random
        random_strings.sort();
        let key = &random_strings[0];
        let updated_value = "updated_key";

        let get_res = sg.read().await.get(key).await;
        match get_res {
            Ok(v) => {
                assert_eq!(v.0, b"boyode");
            }
            Err(_) => {
                assert!(false, "No error should be found");
            }
        }

        let update_res = sg.write().await.update(key, updated_value).await;
        match update_res {
            Ok(v) => {
                assert_eq!(v, true)
            }
            Err(_) => {
                assert!(false, "No error should be found");
            }
        }
        let _ = sg.write().await.flush_all_memtables().await;
        sg.write().await.active_memtable.clear();

        let get_res = sg.read().await.get(key).await;
        match get_res {
            Ok((value, _)) => {
                assert_eq!(value, updated_value.as_bytes().to_vec())
            }
            Err(_) => {
                assert!(false, "Should not run")
            }
        }

        // // Run compaction
        let compaction_opt = sg.write().await.run_compaction().await;
        match compaction_opt {
            Ok(_) => {
                println!("Compaction is successful");
                println!(
                    "Length of bucket after compaction {:?}",
                    sg.read().await.buckets.read().await.buckets.len()
                );
                println!(
                    "Length of bloom filters after compaction {:?}",
                    sg.read().await.bloom_filters.read().await.len()
                );
            }
            Err(err) => {
                info!("Error during compaction {}", err)
            }
        }

        let get_res = sg.read().await.get(key).await;
        match get_res {
            Ok((value, _)) => {
                assert_eq!(value, updated_value.as_bytes().to_vec())
            }
            Err(_) => {
                assert!(false, "Should not run")
            }
        }
        let _ = fs::remove_dir_all(path.clone()).await;
    }

    #[tokio::test]
    async fn storage_engine_deletion_asynchronous() {
        let path = PathBuf::new().join("bump5");
        let s_engine = StorageEngine::new(path.clone()).await.unwrap();

        // Specify the number of random strings to generate
        let num_strings = 60000;

        // Specify the length of each random string
        let string_length = 10;
        // Generate random strings and store them in a vector
        let mut random_strings: Vec<String> = Vec::new();
        for _ in 0..num_strings {
            let random_string = generate_random_string(string_length);
            random_strings.push(random_string);
        }
        // for k in random_strings.clone() {
        //     s_engine.put(&k, "boyode").await.unwrap();
        // }
        let sg = Arc::new(RwLock::new(s_engine));
        let binding = random_strings.clone();
        let tasks = binding.iter().map(|k| {
            let s_engine = Arc::clone(&sg);
            let k = k.clone();
            tokio::spawn(async move {
                let mut value = s_engine.write().await;
                value.put(&k, "boyode").await
            })
        });
        let key = "aunkanmi";
        let _ = sg.write().await.put(key, "boyode").await;
        // // Collect the results from the spawned tasks
        for task in tasks {
            tokio::select! {
                result = task => {
                    match result{
                        Ok(v_opt)=>{
                            match v_opt{
                                Ok(v) => {
                                    assert_eq!(v, true)
                                },
                                Err(_) => { assert!(false, "No err should be found")},
                            }
                             }
                        Err(_) =>  assert!(false, "No err should be found") }
                }
            }
        }
        // sort to make fetch random
        random_strings.sort();
        let get_res = sg.read().await.get(key).await;
        match get_res {
            Ok((value, _)) => {
                assert_eq!(value, "boyode".as_bytes().to_vec());
            }
            Err(err) => {
                assert_ne!(key.as_bytes().to_vec(), err.to_string().as_bytes().to_vec());
            }
        }

        let del_res = sg.write().await.delete(key).await;
        match del_res {
            Ok(v) => {
                assert_eq!(v, true);
            }
            Err(err) => {
                assert!(err.to_string().is_empty())
            }
        }

        let _ = sg.write().await.flush_all_memtables().await;

        let get_res = sg.read().await.get(key).await;
        match get_res {
            Ok((_, _)) => {
                assert!(false, "Should not be executed")
            }
            Err(err) => {
                assert_eq!(
                    KeyFoundAsTombstoneInSSTableError.to_string(),
                    err.to_string()
                )
            }
        }

        let compaction_opt = sg.write().await.run_compaction().await;
        match compaction_opt {
            Ok(_) => {
                println!("Compaction is successful");
                println!(
                    "Length of bucket after compaction {:?}",
                    sg.read().await.buckets.read().await.buckets.len()
                );
                println!(
                    "Length of bloom filters after compaction {:?}",
                    sg.read().await.bloom_filters.read().await.len()
                );
            }
            Err(err) => {
                info!("Error during compaction {}", err)
            }
        }

        // Insert the generated random strings
        println!("trying to get this after compaction {}", key);
        let get_res = sg.read().await.get(key).await;
        match get_res {
            Ok((_, _)) => {
                assert!(false, "Should not ne executed")
            }
            Err(err) => {
                if err.to_string() != KeyFoundAsTombstoneInSSTableError.to_string()
                    && err.to_string() != KeyNotFoundInAnySSTableError.to_string()
                {
                    assert!(
                        false,
                        "Key should be mapped to tombstone or deleted from all sstables"
                    )
                }
            }
        }
        let _ = fs::remove_dir_all(path.clone()).await;
    }
}<|MERGE_RESOLUTION|>--- conflicted
+++ resolved
@@ -923,21 +923,7 @@
         //     s_engine.put(&k, "boyode").await.unwrap();
         // }
         let sg = Arc::new(RwLock::new(s_engine));
-<<<<<<< HEAD
-        let sgg = Arc::clone(&sg);
-
-        spawn(async move {
-            loop {
-                // println!("Checking for update");
-                sgg.write().await.check_queued_updates().await;
-                // println!("We are here");
-
-                sleep(Duration::from_secs(1)).await;
-            }
-        });
-
-=======
->>>>>>> 4e29bad0
+
         let tasks = random_strings.iter().map(|k| {
             let s_engine = Arc::clone(&sg);
             let k = k.clone();
